"""
This module handles all the phishing related operations for
Wifiphisher.py
"""

import os
import ConfigParser
from shutil import copyfile
import wifiphisher.common.constants as constants


def config_section_map(config_file, section):
    """
    Map the values of a config file to a dictionary.
    """

    config = ConfigParser.ConfigParser()
    config.read(config_file)
    dict1 = {}

    if section not in config.sections():
        return dict1

    options = config.options(section)
    for option in options:
        try:
            dict1[option] = config.get(section, option)
        except KeyError:
            dict1[option] = None
    return dict1


class InvalidTemplate(Exception):
    """ Exception class to raise in case of a invalid template """

    def __init__(self):
        Exception.__init__(self, "The given template is either invalid or " +
                           "not available locally!")


class PhishingTemplate(object):
    """ This class represents phishing templates """

    def __init__(self, name):
        """
        Construct object.

        :param self: A PhishingTemplate object
        :type self: PhishingTemplate
        :return: None
        :rtype: None
        .. todo:: Maybe add a category field
        """

        # setup all the variables

        config_path = os.path.join(constants.PHISHING_PAGES_DIR, name,
                                   'config.ini')
        info = config_section_map(config_path, 'info')

        self._name = name
        self._display_name = info['name']
        self._description = info['description']
        self._payload = False
        self._config_path = os.path.join(constants.PHISHING_PAGES_DIR,
                                   self._name, 'config.ini')
        if 'payloadpath' in info:
            self._payload = info['payloadpath']

        # TODO: Use os.path.join instead
        self._path = constants.PHISHING_PAGES_DIR +\
            self._name.lower() + "/" + constants.SCENARIO_HTML_DIR
        self._path_static = constants.PHISHING_PAGES_DIR +\
            self._name.lower() + "/" + constants.SCENARIO_HTML_DIR + "/static/"

        self._context = config_section_map(config_path, 'context')
        self._extra_files = []

    @staticmethod
    def update_config_file(payload_filename, config_path):
        """
        Update the configuration file

        :param self: A PhishingTemplate object
        :param payload_filename: the filename for the payload
        :param config_path: the file path for the configuration
        :type self: PhishingTemplate
        :type payload_filename: str
        :type config_path: str
        :return: None
        :rtype: None
        """

        original_config = ConfigParser.ConfigParser()
        original_config.read(config_path)

        # new config file object
        config = ConfigParser.RawConfigParser()

        # update the info section
        config.add_section('info')
        options = original_config.options('info')
        for option in options:
            if option != "payloadpath":
                config.set('info', option, original_config.get('info', option))
            else:
                dirname = os.path.dirname(
                    original_config.get('info', 'payloadpath'))
                filepath = os.path.join(dirname, payload_filename)
                config.set('info', option, filepath)

        # update the context section
        config.add_section('context')
        dirname = os.path.dirname(
            original_config.get('context', 'update_path'))
        filepath = os.path.join(dirname, payload_filename)
        config.set('context', 'update_path', filepath)
        with open(config_path, 'wb') as configfile:
            config.write(configfile)

    def update_payload_path(self, filename):
        """
        :param self: A PhishingTemplate object
        :filename: the filename for the payload
        :type self: PhishingTemplate
        :type filename: str
        :return: None
        :rtype: None
        """

<<<<<<< HEAD
        config_path = os.path.join(constants.PHISHING_PAGES_DIR, self._name,
                                   'config.ini')
=======
        config_path = self._config_path
>>>>>>> b4dfab2e
        self.update_config_file(filename, config_path)
        # update payload attribute
        info = config_section_map(config_path, 'info')
        self._payload = False
        if 'payloadpath' in info:
            self._payload = info['payloadpath']

        self._context = config_section_map(config_path, 'context')
        self._extra_files = []

    def merge_context(self, context):
        """
            Merge dict context with current one
            In case of confict always keep current values
        """
        context.update(self._context)
        self._context = context

    def get_context(self):
        """
        Return the context of the template.

        :param self: A PhishingTemplate object
        :type self: PhishingTemplate
        :return: the context of the template
        :rtype: dict
        """

        return self._context

    def get_display_name(self):
        """
        Return the display name of the template.

        :param self: A PhishingTemplate object
        :type self: PhishingTemplate
        :return: the display name of the template
        :rtype: str
        """

        return self._display_name

    def get_payload_path(self):
        """
        Return the payload path of the template.

        :param self: A PhishingTemplate object
        :type self: PhishingTemplate
        :return: The path of the template
        :rtype: bool
        """

        return self._payload

    def has_payload(self):
        """
        Return whether the template has a payload.

        :param self: A PhishingTemplate object
        :type self: PhishingTemplate
        :return: boolean if it needs payload
        :rtype: bool
        """

        if self._payload:
            return True
        return False

    def get_description(self):
        """
        Return the description of the template.

        :param self: A PhishingTemplate object
        :type self: PhishingTemplate
        :return: the description of the template
        :rtype: str
        """

        return self._description

    def get_path(self):
        """
        Return the path of the template files.

        :param self: A PhishingTemplate object
        :type self: PhishingTemplate
        :return: the path of template files
        :rtype: str
        """

        return self._path

    def get_path_static(self):
        """
        Return the path of the static template files.
        JS, CSS, Image files lie there.

        :param self: A PhishingTemplate object
        :type self: PhishingTemplate
        :return: the path of static template files
        :rtype: str
        """

        return self._path_static

    def use_file(self, path):
        """
        Copies a file in the filesystem to the path
        of the template files.

        :param self: A PhishingTemplate object
        :type self: PhishingTemplate
        :param path: path of the file that is to be copied
        :type self: str
        :return: the path of the file under the template files
        :rtype: str
        """

        if path is not None and os.path.isfile(path):
            filename = os.path.basename(path)
            copyfile(path, self.get_path_static() + filename)
            self._extra_files.append(self.get_path_static() + filename)
            return filename

    def remove_extra_files(self):
        """
        Removes extra used files (if any)

        :param self: A PhishingTemplate object
        :type self: PhishingTemplate
        :return: None
        :rtype: None
        """

        for filename in self._extra_files:
            if os.path.isfile(filename):
                os.remove(filename)

    def __str__(self):
        """
        Return a string representation of the template.

        :param self: A PhishingTemplate object
        :type self: PhishingTemplate
        :return: the name followed by the description of the template
        :rtype: str
        """

        return self._display_name + "\n\t" + self._description + "\n"


class TemplateManager(object):
    """ This class handles all the template management operations """

    def __init__(self):
        """
        Construct object.

        :param self: A TemplateManager object
        :type self: TemplateManager
        :return: None
        :rtype: None
        """

        # setup the templates
        self._template_directory = constants.PHISHING_PAGES_DIR

        page_dirs = os.listdir(constants.PHISHING_PAGES_DIR)

        self._templates = {}

        for page in page_dirs:
            if os.path.isdir(page):
                self._templates[page] = PhishingTemplate(page)

        # add all the user templates to the database
        self.add_user_templates()

    def get_templates(self):
        """
        Return all the available templates.

        :param self: A TemplateManager object
        :type self: TemplateManager
        :return: all the available templates
        :rtype: dict
        """

        return self._templates

    def is_valid_template(self, name):
        """
        Validate the template
        :param self: A TemplateManager object
        :param name: A directory name
        :type self: A TemplateManager object
        :return: tuple of is_valid and output string
        :rtype: tuple
        """

        dir_path = os.path.join(self._template_directory, name)
        tdir = os.listdir(os.path.join(dir_path, constants.SCENARIO_HTML_DIR))
        # Check HTML files...
        for tfile in tdir:
            if tfile.endswith(".html"):
                html = True
                break
        if not html:
            return False, "No HTML files found in: " 
        # check config file...
        if not "config.ini" in os.listdir(dir_path):
                return False, "Configuration file not found in: "
        # and if we found them all return true and template directory name
        return True, name
      
    def find_user_templates(self):
        """
        Return all the user's templates available.

        :param self: A TemplateManager object
        :type self: TemplateManager
        :return: all the local templates available
        :rtype: list
        """

        # a list to store file names in
        local_templates = []

        # loop through the directory content
        for name in os.listdir(self._template_directory):
            # check to see if it is a directory and not in the database
            if (os.path.isdir(os.path.join(self._template_directory, name))
                    and name not in self._templates):
                # check template
                is_valid, output = self.is_valid_template(name)
                # if template successfully validated, then...
                if is_valid:
                    # just add it to the list
                    local_templates.append(name)
                else:
                    # TODO: We should throw an exception instead here.
                    # but if not then display which problem occurred
                    print "[" + constants.R + "!" + constants.W + "] " + output + name

        return local_templates

    def add_user_templates(self):
        """
        Add all the user templates to the database.

        :param self: A TemplateManager object
        :type: self: TemplateManager
        :return: None
        :rtype: None
        """

        # get all the user's templates
        user_templates = self.find_user_templates()

        # loop through the templates
        for template in user_templates:
            # create a template object and add it to the database
            local_template = PhishingTemplate(template)
            self._templates[template] = local_template

    def on_exit(self):
        """
        Delete any extra files on exit

        :param self: A TemplateManager object
        :type: self: TemplateManager
        :return: None
        :rtype: None
        """

        for templ_obj in self._templates.values():
            templ_obj.remove_extra_files()<|MERGE_RESOLUTION|>--- conflicted
+++ resolved
@@ -128,12 +128,7 @@
         :rtype: None
         """
 
-<<<<<<< HEAD
-        config_path = os.path.join(constants.PHISHING_PAGES_DIR, self._name,
-                                   'config.ini')
-=======
         config_path = self._config_path
->>>>>>> b4dfab2e
         self.update_config_file(filename, config_path)
         # update payload attribute
         info = config_section_map(config_path, 'info')
